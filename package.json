--- conflicted
+++ resolved
@@ -1,13 +1,8 @@
 {
   "name": "com.caskev.grid-toolkit",
   "version": "0.5.0",
-<<<<<<< HEAD
-  "displayName": "Unity Grid Toolkit",
-  "description": "Utilitary API to proceed operations on abstract grids. Contains classes and methods for extraction, raycasting, and pathfinding.",
-=======
   "displayName": "Grid Toolkit",
   "description": "Utilitary API to proceed operations on abstract grids such as tile extraction, raycasting, and pathfinding.",
->>>>>>> 3d3dabbf
   "keywords": [
     "grid",
     "bidimensional",
